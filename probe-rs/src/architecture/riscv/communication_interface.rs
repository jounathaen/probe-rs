//! Debug Module Communication
//!
//! This module implements communication with a
//! Debug Module, as described in the RISCV debug
//! specification v0.13.2 .

use super::{
    dtm::{DmiOperation, DmiOperationStatus, Dtm},
    register, Dmcontrol, Dmstatus,
};
use crate::architecture::riscv::*;
use crate::DebugProbeError;
use crate::{MemoryInterface, Probe};

use crate::{probe::JTAGAccess, CoreRegisterAddress, DebugProbe, Error as ProbeRsError};

use bitfield::bitfield;
use std::{
    collections::HashMap,
    time::{Duration, Instant},
};
use thiserror::Error;

#[derive(Error, Debug)]
pub enum RiscvError {
    #[error("Error during read/write to the DMI register: {0:?}")]
    DmiTransfer(DmiOperationStatus),
    #[error("Debug Probe Error")]
    DebugProbe(#[from] DebugProbeError),
    #[error("Timeout during JTAG register access.")]
    Timeout,
    #[error("Error occured during execution of an abstract command: {0:?}")]
    AbstractCommand(AbstractCommandErrorKind),
    #[error("The core did not acknowledge a request for reset, resume or halt")]
    RequestNotAcknowledged,
<<<<<<< HEAD
    #[error("The version '{0}' of the debug module is currently not supported.")]
    UnsupportedDebugModuleVersion(u8),
    #[error("The version '{0}' of the debug transport module (DTM) is currently not supported.")]
    UnsupportedDebugTransportModuleVersion(u8),
=======
    #[error("The version '{0:?}' of the debug module is currently not supported.")]
    UnsupportedDebugModuleVersion(DebugModuleVersion),
>>>>>>> da8ba532
    #[error("Program buffer register '{0}' is currently not supported.")]
    UnsupportedProgramBufferRegister(usize),
    #[error("Program buffer is too small for supplied program.")]
    ProgramBufferTooSmall,
    #[error("Memory width larger than 32 bits is not supported yet.")]
    UnsupportedBusAccessWidth(RiscvBusAccess),
    #[error("Error using system bus")]
    SystemBusAccess,
    #[error("Unexpected trigger type {0} for address breakpoint.")]
    UnexpectedTriggerType(u32),
}

impl From<RiscvError> for ProbeRsError {
    fn from(err: RiscvError) -> Self {
        match err {
            RiscvError::DebugProbe(e) => e.into(),
            other => ProbeRsError::ArchitectureSpecific(Box::new(other)),
        }
    }
}

/// Errors which can occur while executing an abstract command
#[derive(Debug)]
pub enum AbstractCommandErrorKind {
    None = 0,
    Busy = 1,
    NotSupported = 2,
    Exception = 3,
    HaltResume = 4,
    Bus = 5,
    _Reserved = 6,
    Other = 7,
}

impl AbstractCommandErrorKind {
    fn parse(value: u8) -> Self {
        use AbstractCommandErrorKind::*;

        match value {
            0 => None,
            1 => Busy,
            2 => NotSupported,
            3 => Exception,
            4 => HaltResume,
            5 => Bus,
            6 => _Reserved,
            7 => Other,
            _ => panic!("cmderr is a 3 bit value, values higher than 7 should not occur."),
        }
    }
}

/// List of all debug module versions.
///
/// The version of the debug module can be read from the version field of the `dmstatus`
/// register.
#[derive(Debug, Copy, Clone, PartialEq)]
pub enum DebugModuleVersion {
    /// There is no debug module present.
    NoModule,
    /// The debug module conforms to the version 0.11 of the RISCV Debug Specification.
    Version0_11,
    /// The debug module conforms to the version 0.13 of the RISCV Debug Specification.
    Version0_13,
    /// The debug module is present, but does not conform to any available version of the RISCV Debug Specification.
    NonConforming,
    Unknown(u8),
}

impl From<u8> for DebugModuleVersion {
    fn from(raw: u8) -> Self {
        match raw {
            0 => DebugModuleVersion::NoModule,
            1 => DebugModuleVersion::Version0_11,
            2 => DebugModuleVersion::Version0_13,
            15 => DebugModuleVersion::NonConforming,
            other => DebugModuleVersion::Unknown(other),
        }
    }
}

#[derive(Copy, Clone, Debug)]
struct CoreRegisterAbstractCmdSupport(u8);

impl CoreRegisterAbstractCmdSupport {
    const READ: Self = Self(1 << 0);
    const WRITE: Self = Self(1 << 1);
    const BOTH: Self = Self(Self::READ.0 | Self::WRITE.0);

    fn supports(&self, o: Self) -> bool {
        self.0 & o.0 == o.0
    }

    fn unset(&mut self, o: Self) {
        self.0 &= !(o.0);
    }
}

#[derive(Debug)]
pub struct RiscvCommunicationInterfaceState {
<<<<<<< HEAD
=======
    /// Number of address bits
    abits: u32,

    /// Debug specification version
    debug_version: DebugModuleVersion,

>>>>>>> da8ba532
    /// Size of the program buffer, in 32-bit words
    progbuf_size: u8,

    /// Cache for the program buffer.
    progbuf_cache: [u32; 16],

    /// Implicit `ebreak` instruction is present after the
    /// the program buffer.
    implicit_ebreak: bool,

    /// Number of data registers for abstract commands
    data_register_count: u8,

    nscratch: u8,

    supports_autoexec: bool,

<<<<<<< HEAD
    confstrptr: Option<u128>,

    /// Width of the hartsel register
    hartsellen: u8,

    /// Number of harts
    num_harts: u32,

    memory_access_info: HashMap<RiscvBusAccess, MemoryAccessMethod>,

=======
    /// Pointer to the configuration string
    confstrptr: Option<u128>,

>>>>>>> da8ba532
    /// describes, if the given register can be read / written with an
    /// abstract command
    abstract_cmd_register_info: HashMap<CoreRegisterAddress, CoreRegisterAbstractCmdSupport>,
}

/// Timeout for RISCV operations.
const RISCV_TIMEOUT: Duration = Duration::from_secs(5);

impl RiscvCommunicationInterfaceState {
    pub fn new() -> Self {
        RiscvCommunicationInterfaceState {
            // Set to the minimum here, will be set to the correct value below
            progbuf_size: 0,
            progbuf_cache: [0u32; 16],

            debug_version: DebugModuleVersion::NonConforming,

            // Assume the implicit ebreak is not present
            implicit_ebreak: false,

            // Set to the minimum here, will be set to the correct value below
            data_register_count: 1,

            nscratch: 0,

            supports_autoexec: false,

            confstrptr: None,

<<<<<<< HEAD
            // Assume maximum value, will be determined exactly alter.
            hartsellen: 20,

            // We assume only a singe hart exisits initially
            num_harts: 1,

            memory_access_info: HashMap::new(),

=======
>>>>>>> da8ba532
            abstract_cmd_register_info: HashMap::new(),
        }
    }

    /// Get the memory access method which should be used for an
    /// access with the specified width.
    fn memory_access_method(&mut self, access_width: RiscvBusAccess) -> MemoryAccessMethod {
        *self
            .memory_access_info
            .entry(access_width)
            .or_insert(MemoryAccessMethod::ProgramBuffer)
    }
}

impl Default for RiscvCommunicationInterfaceState {
    fn default() -> Self {
        Self::new()
    }
}

#[derive(Debug)]
pub struct RiscvCommunicationInterface {
    /// The Debug Transport Module (DTM) is used to
    /// communicate with the Debug Module on the target chip.
    dtm: Dtm,
    state: RiscvCommunicationInterfaceState,
}

impl<'probe> RiscvCommunicationInterface {
    pub fn new(probe: Box<dyn JTAGAccess>) -> Result<Self, (Box<dyn JTAGAccess>, DebugProbeError)> {
        let state = RiscvCommunicationInterfaceState::new();
        let dtm = Dtm::new(probe).map_err(|e| match e {
            RiscvError::DebugProbe(err) => err,
            other_error => DebugProbeError::ArchitectureSpecific(Box::new(other_error)),
        })?;

        let mut s = Self { dtm, state };

        if let Err(err) = s.enter_debug_mode() {
            return Err((s.probe, DebugProbeError::from(anyhow!(err))));
        }

        Ok(s)
    }

    pub fn target_reset_deassert(&mut self) -> Result<(), DebugProbeError> {
        self.dtm.target_reset_deassert()
    }

    pub fn read_idcode(&mut self) -> Result<u32, DebugProbeError> {
        self.dtm.read_idcode()
    }

    fn enter_debug_mode(&mut self) -> Result<(), RiscvError> {
        // We need a jtag interface

        log::debug!("Building RISCV interface");

        // Reset error bits from previous connections
        self.dtm.reset()?;

        // read the  version of the debug module
        let status: Dmstatus = self.read_dm_register()?;

        self.state.debug_version = DebugModuleVersion::from(status.version() as u8);

        // Only version of 0.13 of the debug specification is currently supported.
        if self.state.debug_version != DebugModuleVersion::Version0_13 {
            return Err(RiscvError::UnsupportedDebugModuleVersion(
                self.state.debug_version,
            ));
        }

        self.state.implicit_ebreak = status.impebreak();

        // check if the configuration string pointer is valid, and retrieve it, if valid
        self.state.confstrptr = if status.confstrptrvalid() {
            let confstrptr_0: Confstrptr0 = self.read_dm_register()?;
            let confstrptr_1: Confstrptr1 = self.read_dm_register()?;
            let confstrptr_2: Confstrptr2 = self.read_dm_register()?;
            let confstrptr_3: Confstrptr3 = self.read_dm_register()?;

            let confstrptr = (u32::from(confstrptr_0) as u128)
                | (u32::from(confstrptr_1) as u128) << 8
                | (u32::from(confstrptr_2) as u128) << 16
                | (u32::from(confstrptr_3) as u128) << 32;

            Some(confstrptr)
        } else {
            None
        };

        log::debug!("dmstatus: {:?}", status);

        // enable the debug module
        let mut control = Dmcontrol(0);
        control.set_dmactive(true);
        self.write_dm_register(control)?;

        // Select all harts to determine the width
        // of the hartsel register.
        control.set_hartsel(0xffff_ffff);

        self.write_dm_register(control)?;

        let control: Dmcontrol = self.read_dm_register()?;

        self.state.hartsellen = control.hartsel().count_ones() as u8;

        log::debug!("HARTSELLEN: {}", self.state.hartsellen);

        // Determine number of harts

        let max_hart_index = 2u32.pow(self.state.hartsellen as u32);

        let mut num_harts = 1;

        // Hart 0 exists on every chip
        for hart_index in 1..max_hart_index {
            let mut control = Dmcontrol(0);
            control.set_dmactive(true);
            control.set_hartsel(hart_index);

            self.write_dm_register(control)?;

            // Check if the current hart exists
            let status: Dmstatus = self.read_dm_register()?;

            if status.anyunavail() {
                break;
            }

            num_harts += 1;
        }

        log::debug!("Number of harts: {}", num_harts);

        self.state.num_harts = num_harts;

        // Select hart 0 again
        let mut control = Dmcontrol(0);
        control.set_hartsel(0);
        control.set_dmactive(true);

        self.write_dm_register(control)?;

        // determine size of the program buffer, and number of data
        // registers for abstract commands
        let abstractcs: Abstractcs = self.read_dm_register()?;

        self.state.progbuf_size = abstractcs.progbufsize() as u8;
        log::debug!("Program buffer size: {}", self.state.progbuf_size);

        self.state.data_register_count = abstractcs.datacount() as u8;
        log::debug!(
            "Number of data registers: {}",
            self.state.data_register_count
        );

        // determine more information about hart
        let hartinfo: Hartinfo = self.read_dm_register()?;

        self.state.nscratch = hartinfo.nscratch() as u8;
        log::debug!("Number of dscratch registers: {}", self.state.nscratch);

        // determine if autoexec works
        let mut abstractauto = Abstractauto(0);
        abstractauto.set_autoexecprogbuf(2u32.pow(self.state.progbuf_size as u32) - 1);
        abstractauto.set_autoexecdata(2u32.pow(self.state.data_register_count as u32) - 1);

        self.write_dm_register(abstractauto)?;

        let abstractauto_readback: Abstractauto = self.read_dm_register()?;

        self.state.supports_autoexec = abstractauto_readback == abstractauto;
        log::debug!("Support for autoexec: {}", self.state.supports_autoexec);

<<<<<<< HEAD
        // determine support system bus access
        let sbcs = self.read_dm_register::<Sbcs>()?;
=======
        Ok(())
    }

    fn dmi_reset(&mut self) -> Result<(), RiscvError> {
        let mut dtmcs = Dtmcs(0);

        dtmcs.set_dmireset(true);

        let Dtmcs(reg_value) = dtmcs;

        let bytes = reg_value.to_le_bytes();

        self.probe
            .write_register(DTMCS_ADDRESS, &bytes, DTMCS_WIDTH)?;

        Ok(())
    }

    /// Read the JTAG IDCODE.
    pub fn read_idcode(&mut self) -> Result<u32, DebugProbeError> {
        let value = self.probe.read_register(0x1, 32)?;

        Ok(u32::from_le_bytes((&value[..]).try_into().unwrap()))
    }

    /// Perform an access to the dmi register of the JTAG Transport module.
    ///
    /// Every access both writes and reads from the register, which means a value is always
    /// returned. The `op` is checked for errors, and if it is not equal to zero, an error is returned.
    fn dmi_register_access(
        &mut self,
        address: u64,
        value: u32,
        op: DmiOperation,
    ) -> Result<u32, RiscvError> {
        let register_value: u128 = ((address as u128) << DMI_ADDRESS_BIT_OFFSET)
            | ((value as u128) << DMI_VALUE_BIT_OFFSET)
            | op as u128;

        let bytes = register_value.to_le_bytes();

        let bit_size = self.state.abits + DMI_ADDRESS_BIT_OFFSET;
>>>>>>> da8ba532

        // Only version 1 is supported, this means that
        // the system bus access conforms to the debug
        // specification 13.2.
        if sbcs.sbversion() == 1 {
            // When possible, we use system bus access for memory access

            if sbcs.sbaccess8() {
                self.state
                    .memory_access_info
                    .insert(RiscvBusAccess::A8, MemoryAccessMethod::SystemBus);
            }

            if sbcs.sbaccess16() {
                self.state
                    .memory_access_info
                    .insert(RiscvBusAccess::A16, MemoryAccessMethod::SystemBus);
            }

            if sbcs.sbaccess32() {
                self.state
                    .memory_access_info
                    .insert(RiscvBusAccess::A32, MemoryAccessMethod::SystemBus);
            }

            if sbcs.sbaccess64() {
                self.state
                    .memory_access_info
                    .insert(RiscvBusAccess::A64, MemoryAccessMethod::SystemBus);
            }

            if sbcs.sbaccess128() {
                self.state
                    .memory_access_info
                    .insert(RiscvBusAccess::A128, MemoryAccessMethod::SystemBus);
            }
        }

        Ok(())
    }

    pub(super) fn read_dm_register<R: DebugRegister>(&mut self) -> Result<R, RiscvError> {
        log::debug!("Reading DM register '{}' at {:#010x}", R::NAME, R::ADDRESS);

        let register_value = self.read_dm_register_untyped(R::ADDRESS as u64)?.into();

        log::debug!(
            "Read DM register '{}' at {:#010x} = {:x?}",
            R::NAME,
            R::ADDRESS,
            register_value
        );

        Ok(register_value)
    }

    /// Read from a DM register
    ///
    /// Use the [`read_dm_register`] function if possible.
    fn read_dm_register_untyped(&mut self, address: u64) -> Result<u32, RiscvError> {
        // Prepare the read by sending a read request with the register address
        self.dtm
            .dmi_register_access_with_timeout(address, 0, DmiOperation::Read, RISCV_TIMEOUT)?;

        // Read back the response from the previous request.
        self.dtm
            .dmi_register_access_with_timeout(0, 0, DmiOperation::NoOp, RISCV_TIMEOUT)
    }

    pub(super) fn write_dm_register<R: DebugRegister>(
        &mut self,
        register: R,
    ) -> Result<(), RiscvError> {
        // write write command to dmi register

        log::debug!(
            "Write DM register '{}' at {:#010x} = {:x?}",
            R::NAME,
            R::ADDRESS,
            register
        );

        self.write_dm_register_untyped(R::ADDRESS as u64, register.into())
    }

    /// Write to a DM register
    ///
    /// Use the [`write_dm_register`] function if possible.
    fn write_dm_register_untyped(&mut self, address: u64, value: u32) -> Result<(), RiscvError> {
        self.dtm.dmi_register_access_with_timeout(
            address,
            value,
            DmiOperation::Write,
            RISCV_TIMEOUT,
        )?;

        Ok(())
    }

    fn write_progbuf(&mut self, index: usize, value: u32) -> Result<(), RiscvError> {
        match index {
            0 => self.write_dm_register(Progbuf0(value)),
            1 => self.write_dm_register(Progbuf1(value)),
            2 => self.write_dm_register(Progbuf2(value)),
            3 => self.write_dm_register(Progbuf3(value)),
            4 => self.write_dm_register(Progbuf4(value)),
            5 => self.write_dm_register(Progbuf5(value)),
            6 => self.write_dm_register(Progbuf6(value)),
            7 => self.write_dm_register(Progbuf7(value)),
            8 => self.write_dm_register(Progbuf8(value)),
            9 => self.write_dm_register(Progbuf9(value)),
            10 => self.write_dm_register(Progbuf10(value)),
            11 => self.write_dm_register(Progbuf11(value)),
            12 => self.write_dm_register(Progbuf12(value)),
            13 => self.write_dm_register(Progbuf13(value)),
            14 => self.write_dm_register(Progbuf14(value)),
            15 => self.write_dm_register(Progbuf15(value)),
            e => Err(RiscvError::UnsupportedProgramBufferRegister(e)),
        }
    }

    pub(crate) fn setup_program_buffer(&mut self, data: &[u32]) -> Result<(), RiscvError> {
        let required_len = if self.state.implicit_ebreak {
            data.len()
        } else {
            data.len() + 1
        };

        if required_len > self.state.progbuf_size as usize {
            return Err(RiscvError::ProgramBufferTooSmall);
        }

        if data == &self.state.progbuf_cache[..data.len()] {
            // Check if we actually have to write the program buffer
            log::debug!("Program buffer is up-to-date, skipping write.");
            return Ok(());
        }

        for (index, word) in data.iter().enumerate() {
            self.write_progbuf(index, *word)?;
        }

        // Add manual ebreak if necessary.
        //
        // This is necessary when we either don't need the full program buffer,
        // or if there is no implict ebreak after the last program buffer word.
        if !self.state.implicit_ebreak || data.len() < self.state.progbuf_size as usize {
            self.write_progbuf(data.len(), assembly::EBREAK)?;
        }

        // Update the cache
        self.state.progbuf_cache[..data.len()].copy_from_slice(data);

        Ok(())
    }

    /// Perform a single read from a memory location, using system bus access.
    fn perform_memory_read_sysbus<V: RiscvValue>(&mut self, address: u32) -> Result<V, RiscvError> {
        let mut sbcs = Sbcs(0);

        sbcs.set_sbaccess(V::WIDTH as u32);
        sbcs.set_sbreadonaddr(true);

        self.write_dm_register(sbcs)?;

        self.write_dm_register(Sbaddress0(address))?;
        let data = self.read_large_dtm_register::<V, Sbdata>()?;

        // Check that the read was succesful
        let sbcs = self.read_dm_register::<Sbcs>()?;

        if sbcs.sberror() != 0 {
            Err(RiscvError::SystemBusAccess)
        } else {
            Ok(data)
        }
    }

    /// Perform multiple reads from consecutive memory locations
    /// using system bus access.
    fn perform_memory_read_multiple_sysbus<V: RiscvValue>(
        &mut self,
        address: u32,
        data: &mut [V],
    ) -> Result<(), RiscvError> {
        let mut sbcs = Sbcs(0);

        sbcs.set_sbaccess(V::WIDTH as u32);

        sbcs.set_sbreadonaddr(true);

        sbcs.set_sbreadondata(true);
        sbcs.set_sbautoincrement(true);

        self.write_dm_register(sbcs)?;

        self.write_dm_register(Sbaddress0(address))?;

        let data_len = data.len();

        for value in data[..data_len - 1].iter_mut() {
            *value = self.read_large_dtm_register::<V, Sbdata>()?;
        }

        sbcs.set_sbautoincrement(false);
        self.write_dm_register(sbcs)?;

        // Read last value
        data[data.len() - 1] = self.read_large_dtm_register::<V, Sbdata>()?;

        // Check that the read was succesful
        let sbcs = self.read_dm_register::<Sbcs>()?;

        if sbcs.sberror() != 0 {
            Err(RiscvError::SystemBusAccess)
        } else {
            Ok(())
        }
    }

    /// Perform memory read from a single location using the program buffer.
    /// Only reads up to a width of 32 bits are currently supported.
    fn perform_memory_read_progbuf<V: RiscvValue32>(
        &mut self,
        address: u32,
    ) -> Result<V, RiscvError> {
        // assemble
        //  lb s1, 0(s0)

        // Backup register s0
        let s0 = self.abstract_cmd_register_read(&register::S0)?;

        let lw_command: u32 = assembly::lw(0, 8, V::WIDTH as u32, 8);

        self.setup_program_buffer(&[lw_command])?;

        self.write_dm_register(Data0(address))?;

        // Write s0, then execute program buffer
        let mut command = AccessRegisterCommand(0);
        command.set_cmd_type(0);
        command.set_transfer(true);
        command.set_write(true);

        // registers are 32 bit, so we have size 2 here
        command.set_aarsize(RiscvBusAccess::A32);
        command.set_postexec(true);

        // register s0, ie. 0x1008
        command.set_regno((register::S0).address.0 as u32);

        self.write_dm_register(command)?;

        let status: Abstractcs = self.read_dm_register()?;

        if status.cmderr() != 0 {
            return Err(RiscvError::AbstractCommand(
                AbstractCommandErrorKind::parse(status.cmderr() as u8),
            ));
        }

        // Read back s0
        let value = self.abstract_cmd_register_read(&register::S0)?;

        // Restore s0 register
        self.abstract_cmd_register_write(&register::S0, s0)?;

        Ok(V::from_register_value(value))
    }

    fn perform_memory_read_multiple_progbuf<V: RiscvValue32>(
        &mut self,
        address: u32,
        data: &mut [V],
    ) -> Result<(), RiscvError> {
        // Backup registers s0 and s1
        let s0 = self.abstract_cmd_register_read(&register::S0)?;
        let s1 = self.abstract_cmd_register_read(&register::S1)?;

        // Load a word from address in register 8 (S0), with offset 0, into register 9 (S9)
        let lw_command: u32 = assembly::lw(0, 8, V::WIDTH as u32, 9);

        self.setup_program_buffer(&[
            lw_command,
            assembly::addi(8, 8, V::WIDTH.byte_width() as u32),
        ])?;

        self.write_dm_register(Data0(address))?;

        // Write s0, then execute program buffer
        let mut command = AccessRegisterCommand(0);
        command.set_cmd_type(0);
        command.set_transfer(true);
        command.set_write(true);

        // registers are 32 bit, so we have size 2 here
        command.set_aarsize(RiscvBusAccess::A32);
        command.set_postexec(true);

        // register s0, ie. 0x1008
        command.set_regno((register::S0).address.0 as u32);

        self.write_dm_register(command)?;

        let data_len = data.len();

        for word in &mut data[..data_len - 1] {
            let mut command = AccessRegisterCommand(0);
            command.set_cmd_type(0);
            command.set_transfer(true);
            command.set_write(false);

            // registers are 32 bit, so we have size 2 here
            command.set_aarsize(RiscvBusAccess::A32);
            command.set_postexec(true);

            command.set_regno((register::S1).address.0 as u32);

            self.write_dm_register(command)?;

            // Read back s1
            let value: Data0 = self.read_dm_register()?;

            *word = V::from_register_value(value.0);
        }

        let last_value = self.abstract_cmd_register_read(&register::S1)?;

        data[data.len() - 1] = V::from_register_value(last_value);

        let status: Abstractcs = self.read_dm_register()?;

        if status.cmderr() != 0 {
            return Err(RiscvError::AbstractCommand(
                AbstractCommandErrorKind::parse(status.cmderr() as u8),
            ));
        }

        self.abstract_cmd_register_write(&register::S0, s0)?;
        self.abstract_cmd_register_write(&register::S1, s1)?;

        Ok(())
    }

    /// Memory write using system bus
    fn perform_memory_write_sysbus<V: RiscvValue>(
        &mut self,
        address: u32,
        data: &[V],
    ) -> Result<(), RiscvError> {
        let mut sbcs = Sbcs(0);

        // Set correct access width
        sbcs.set_sbaccess(V::WIDTH as u32);
        sbcs.set_sbautoincrement(true);

        self.write_dm_register(sbcs)?;

        self.write_dm_register(Sbaddress0(address))?;

        for value in data {
            self.write_large_dtm_register::<V, Sbdata>(*value)?;
        }

        // Check that the write was succesful
        let sbcs = self.read_dm_register::<Sbcs>()?;

        if sbcs.sberror() != 0 {
            Err(RiscvError::SystemBusAccess)
        } else {
            Ok(())
        }
    }

    /// Perform memory write to a single location using the program buffer.
    /// Only writes up to a width of 32 bits are currently supported.
    fn perform_memory_write_progbuf<V: RiscvValue32>(
        &mut self,
        address: u32,
        data: V,
    ) -> Result<(), RiscvError> {
        log::debug!("Perfoming memory write!");

        // Backup registers s0 and s1
        let s0 = self.abstract_cmd_register_read(&register::S0)?;
        let s1 = self.abstract_cmd_register_read(&register::S1)?;

        let sw_command = assembly::sw(0, 8, V::WIDTH.byte_width() as u32, 9);

        self.setup_program_buffer(&[sw_command])?;

        // write value into s0
        self.abstract_cmd_register_write(&register::S0, address)?;

        // write address into data 0
        self.write_dm_register(Data0(data.into()))?;

        // Write s1, then execute program buffer
        let mut command = AccessRegisterCommand(0);
        command.set_cmd_type(0);
        command.set_transfer(true);
        command.set_write(true);

        // registers are 32 bit, so we have size 2 here
        command.set_aarsize(RiscvBusAccess::A32);
        command.set_postexec(true);

        // register s1, ie. 0x1008
        command.set_regno((register::S1).address.0 as u32);

        self.write_dm_register(command)?;

        let status: Abstractcs = self.read_dm_register()?;

        if status.cmderr() != 0 {
            let error = AbstractCommandErrorKind::parse(status.cmderr() as u8);

            log::error!(
                "Executing the abstract command for perform_memory_write failed: {:?} ({:x?})",
                error,
                status,
            );

            return Err(RiscvError::AbstractCommand(error));
        }

        // Restore register s0 and s1

        self.abstract_cmd_register_write(&register::S0, s0)?;
        self.abstract_cmd_register_write(&register::S1, s1)?;

        Ok(())
    }

    /// Perform multiple memory writes to consecutive locations using the program buffer.
    /// Only writes up to a width of 32 bits are currently supported.
    fn perform_memory_write_multiple_progbuf<V: RiscvValue32>(
        &mut self,
        address: u32,
        data: &[V],
    ) -> Result<(), RiscvError> {
        let s0 = self.abstract_cmd_register_read(&register::S0)?;
        let s1 = self.abstract_cmd_register_read(&register::S1)?;

        // Setup program buffer for multiple writes
        // Store value from register s9 into memory,
        // then increase the address for next write.
        let sw_command = assembly::sw(0, 8, V::WIDTH as u32, 9);

        self.setup_program_buffer(&[
            sw_command,
            assembly::addi(8, 8, V::WIDTH.byte_width() as u32),
        ])?;

        // write address into s0
        self.abstract_cmd_register_write(&register::S0, address)?;

        for value in data {
            // write address into data 0
            self.write_dm_register(Data0((*value).into()))?;

            // Write s0, then execute program buffer
            let mut command = AccessRegisterCommand(0);
            command.set_cmd_type(0);
            command.set_transfer(true);
            command.set_write(true);

            // registers are 32 bit, so we have size 2 here
            command.set_aarsize(RiscvBusAccess::A32);
            command.set_postexec(true);

            // register s1
            command.set_regno((register::S1).address.0 as u32);

            self.write_dm_register(command)?;
        }

        // Errors are sticky, so we can just check at the end if everything worked.
        let status: Abstractcs = self.read_dm_register()?;

        if status.cmderr() != 0 {
            let error = AbstractCommandErrorKind::parse(status.cmderr() as u8);

            log::error!(
                "Executing the abstract command for write_32 failed: {:?} ({:x?})",
                error,
                status,
            );

            return Err(DebugProbeError::ArchitectureSpecific(Box::new(
                RiscvError::AbstractCommand(error),
            ))
            .into());
        }

        // Restore register s0 and s1

        self.abstract_cmd_register_write(&register::S0, s0)?;
        self.abstract_cmd_register_write(&register::S1, s1)?;

        Ok(())
    }

    pub(crate) fn execute_abstract_command(&mut self, command: u32) -> Result<(), RiscvError> {
        // ensure that preconditions are fullfileld
        // haltreq      = 0
        // resumereq    = 0
        // ackhavereset = 0

        let mut dmcontrol = Dmcontrol(0);
        dmcontrol.set_haltreq(false);
        dmcontrol.set_resumereq(false);
        dmcontrol.set_ackhavereset(true);
        dmcontrol.set_dmactive(true);
        self.write_dm_register(dmcontrol)?;

        // read abstractcs to see its state
        let abstractcs_prev: Abstractcs = self.read_dm_register()?;

        log::debug!("abstractcs: {:?}", abstractcs_prev);

        if abstractcs_prev.cmderr() != 0 {
            //clear previous command error
            let mut abstractcs_clear = Abstractcs(0);
            abstractcs_clear.set_cmderr(0x7);

            self.write_dm_register(abstractcs_clear)?;
        }

        self.write_dm_register(Command(command))?;

        // poll busy flag in abstractcs

        let start_time = Instant::now();

        let mut abstractcs: Abstractcs;

        loop {
            abstractcs = self.read_dm_register()?;

            if !abstractcs.busy() {
                break;
            }

            if start_time.elapsed() > RISCV_TIMEOUT {
                return Err(RiscvError::Timeout);
            }
        }

        log::debug!("abstracts: {:?}", abstractcs);

        // check cmderr
        if abstractcs.cmderr() != 0 {
            return Err(RiscvError::AbstractCommand(
                AbstractCommandErrorKind::parse(abstractcs.cmderr() as u8),
            ));
        }

        Ok(())
    }

    /// Check if a register can be accessed via abstract commands
    fn check_abstract_cmd_register_support(
        &self,
        regno: CoreRegisterAddress,
        rw: CoreRegisterAbstractCmdSupport,
    ) -> bool {
        if let Some(status) = self.state.abstract_cmd_register_info.get(&regno) {
            status.supports(rw)
        } else {
            // If not cached yet, assume the register is accessible
            true
        }
    }

    /// Remember, that the given register can not be accessed via abstract commands
    fn set_abstract_cmd_register_unsupported(
        &mut self,
        regno: CoreRegisterAddress,
        rw: CoreRegisterAbstractCmdSupport,
    ) {
        let entry = self
            .state
            .abstract_cmd_register_info
            .entry(regno)
            .or_insert(CoreRegisterAbstractCmdSupport::BOTH);

        entry.unset(rw);
    }

    // Read a core register using an abstract command
    pub(crate) fn abstract_cmd_register_read(
        &mut self,
        regno: impl Into<CoreRegisterAddress>,
    ) -> Result<u32, RiscvError> {
        let regno = regno.into();

        // Check if the register was already tried via abstract cmd
        if !self.check_abstract_cmd_register_support(regno, CoreRegisterAbstractCmdSupport::READ) {
            return Err(RiscvError::AbstractCommand(
                AbstractCommandErrorKind::NotSupported,
            ));
        }

        // read from data0
        let mut command = AccessRegisterCommand(0);
        command.set_cmd_type(0);
        command.set_transfer(true);
        command.set_aarsize(RiscvBusAccess::A32);

        command.set_regno(regno.0 as u32);

        match self.execute_abstract_command(command.0) {
            Ok(_) => (),
            err @ Err(RiscvError::AbstractCommand(AbstractCommandErrorKind::NotSupported)) => {
                // Remember, that this register is unsupported
                self.set_abstract_cmd_register_unsupported(
                    regno,
                    CoreRegisterAbstractCmdSupport::READ,
                );
                err?;
            }
            Err(e) => return Err(e),
        }

        let register_value: Data0 = self.read_dm_register()?;

        Ok(register_value.into())
    }

    pub(crate) fn abstract_cmd_register_write<V: RiscvValue>(
        &mut self,
        regno: impl Into<CoreRegisterAddress>,
        value: V,
    ) -> Result<(), RiscvError> {
        let regno = regno.into();

        // Check if the register was already tried via abstract cmd
        if !self.check_abstract_cmd_register_support(regno, CoreRegisterAbstractCmdSupport::WRITE) {
            return Err(RiscvError::AbstractCommand(
                AbstractCommandErrorKind::NotSupported,
            ));
        }

        // write to data0
        let mut command = AccessRegisterCommand(0);
        command.set_cmd_type(0);
        command.set_transfer(true);
        command.set_write(true);
        command.set_aarsize(V::WIDTH);

        command.set_regno(regno.0 as u32);

        self.write_large_dtm_register::<V, Arg0>(value)?;

        match self.execute_abstract_command(command.0) {
            Ok(_) => Ok(()),
            err @ Err(RiscvError::AbstractCommand(AbstractCommandErrorKind::NotSupported)) => {
                // Remember, that this register is unsupported
                self.set_abstract_cmd_register_unsupported(
                    regno,
                    CoreRegisterAbstractCmdSupport::WRITE,
                );
                err
            }
            Err(e) => Err(e),
        }
    }

    pub fn read_csr_progbuf(&mut self, address: u16) -> Result<u32, RiscvError> {
        log::debug!("Reading CSR {:#04x}", address);

        let s0 = self.abstract_cmd_register_read(&register::S0)?;

        // We need to perform the csrr instruction, which reads a CSR.
        // This is a pseudo instruction, which actually is encoded as a
        // csrrs instruction, with the rs1 register being x0,
        // so no bits are changed in the CSR, but the CSR is read into rd, i.e. s0.
        //
        // csrrs,
        // with rd  = s0
        //      rs1 = x0
        //      csr = address

        let mut csrrs_cmd: u32 = 0b_00000_010_01000_1110011;
        csrrs_cmd |= ((address as u32) & 0xfff) << 20;

        self.setup_program_buffer(&[csrrs_cmd])?;

        // command: postexec
        let mut postexec_cmd = AccessRegisterCommand(0);
        postexec_cmd.set_postexec(true);

        self.execute_abstract_command(postexec_cmd.0)?;

        // read the s0 value
        let reg_value = self.abstract_cmd_register_read(&register::S0)?;

        // restore original value in s0
        self.abstract_cmd_register_write(&register::S0, s0)?;

        Ok(reg_value)
    }

    pub fn write_csr_progbuf(&mut self, address: u16, value: u32) -> Result<(), RiscvError> {
        log::debug!("Writing CSR {:#04x}={}", address, value);

        // Backup register s0
        let s0 = self.abstract_cmd_register_read(&register::S0)?;

        // We need to perform the csrw instruction, which writes a CSR.
        // This is a pseudo instruction, which actually is encoded as a
        // csrrw instruction, with the destination register being x0,
        // so the read is ignored.
        //
        // csrrw,
        // with rd  = x0
        //      rs1 = s0
        //      csr = address

        // Write value into s0
        self.abstract_cmd_register_write(&register::S0, value)?;

        let mut csrrw_cmd: u32 = 0b_01000_001_00000_1110011;
        csrrw_cmd |= ((address as u32) & 0xfff) << 20;

        // write progbuf0: csrr xxxxxx s0, (address) // lookup correct command
        self.setup_program_buffer(&[csrrw_cmd])?;

        // command: postexec
        let mut postexec_cmd = AccessRegisterCommand(0);
        postexec_cmd.set_postexec(true);

        self.execute_abstract_command(postexec_cmd.0)?;

        // command: transfer, regno = 0x1008
        // restore original value in s0
        self.abstract_cmd_register_write(&register::S0, s0)?;

        Ok(())
    }

    fn read_large_dtm_register<V, R>(&mut self) -> Result<V, RiscvError>
    where
        V: RiscvValue,
        R: LargeRegister,
    {
        V::read_from_register::<R>(self)
    }

    fn write_large_dtm_register<V, R>(&mut self, value: V) -> Result<(), RiscvError>
    where
        V: RiscvValue,
        R: LargeRegister,
    {
        V::write_to_register::<R>(self, value)
    }

    fn read_word<V: RiscvValue32>(&mut self, address: u32) -> Result<V, crate::Error> {
        let result = match self.state.memory_access_method(V::WIDTH) {
            MemoryAccessMethod::ProgramBuffer => self.perform_memory_read_progbuf(address)?,
            MemoryAccessMethod::SystemBus => self.perform_memory_read_sysbus(address)?,
            MemoryAccessMethod::AbstractCommand => {
                unimplemented!("Memory access using abstract commands is not implemted")
            }
        };

        Ok(result)
    }

    fn read_multiple<V: RiscvValue32>(
        &mut self,
        address: u32,
        data: &mut [V],
    ) -> Result<(), crate::Error> {
        log::debug!("read_32 from {:#08x}", address);

        match self.state.memory_access_method(RiscvBusAccess::A32) {
            MemoryAccessMethod::ProgramBuffer => {
                self.perform_memory_read_multiple_progbuf(address, data)?;
            }
            MemoryAccessMethod::SystemBus => {
                self.perform_memory_read_multiple_sysbus(address, data)?;
            }
            MemoryAccessMethod::AbstractCommand => {
                unimplemented!("Memory access using abstract commands is not implemted")
            }
        };

        Ok(())
    }

    fn write_word<V: RiscvValue32>(&mut self, address: u32, data: V) -> Result<(), crate::Error> {
        match self.state.memory_access_method(V::WIDTH) {
            MemoryAccessMethod::ProgramBuffer => {
                self.perform_memory_write_progbuf(address, data)?
            }
            MemoryAccessMethod::SystemBus => self.perform_memory_write_sysbus(address, &[data])?,
            MemoryAccessMethod::AbstractCommand => {
                unimplemented!("Memory access using abstract commands is not implemted")
            }
        };

        Ok(())
    }

    fn write_multiple<V: RiscvValue32>(
        &mut self,
        address: u32,
        data: &[V],
    ) -> Result<(), crate::Error> {
        match self.state.memory_access_method(V::WIDTH) {
            MemoryAccessMethod::SystemBus => self.perform_memory_write_sysbus(address, data)?,
            MemoryAccessMethod::ProgramBuffer => {
                self.perform_memory_write_multiple_progbuf(address, data)?
            }
            MemoryAccessMethod::AbstractCommand => {
                unimplemented!("Memory access using abstract commands is not implemted")
            }
        }

        Ok(())
    }

<<<<<<< HEAD
    pub fn close(self) -> Probe {
        self.dtm.close()
    }
}
pub(crate) trait LargeRegister {
    const R0_ADDRESS: u8;
    const R1_ADDRESS: u8;
    const R2_ADDRESS: u8;
    const R3_ADDRESS: u8;
}
=======
    fn write_32(&mut self, address: u32, data: &[u32]) -> Result<(), crate::Error> {
        log::debug!("write_32 to {:#08x}, {} words", address, data.len());
>>>>>>> da8ba532

struct Sbdata {}

impl LargeRegister for Sbdata {
    const R0_ADDRESS: u8 = Sbdata0::ADDRESS;
    const R1_ADDRESS: u8 = Sbdata1::ADDRESS;
    const R2_ADDRESS: u8 = Sbdata2::ADDRESS;
    const R3_ADDRESS: u8 = Sbdata3::ADDRESS;
}

struct Arg0 {}

impl LargeRegister for Arg0 {
    const R0_ADDRESS: u8 = Data0::ADDRESS;
    const R1_ADDRESS: u8 = Data1::ADDRESS;
    const R2_ADDRESS: u8 = Data2::ADDRESS;
    const R3_ADDRESS: u8 = Data3::ADDRESS;
}

/// Helper trait, limited to RiscvValue no larger than 32 bits
pub(crate) trait RiscvValue32: RiscvValue + Into<u32> {
    fn from_register_value(value: u32) -> Self;
}

impl RiscvValue32 for u8 {
    fn from_register_value(value: u32) -> Self {
        value as u8
    }
}
impl RiscvValue32 for u16 {
    fn from_register_value(value: u32) -> Self {
        value as u16
    }
}
impl RiscvValue32 for u32 {
    fn from_register_value(value: u32) -> Self {
        value
    }
}

/// Marker trait for different values which
/// can be read / written using the debug module.
pub(crate) trait RiscvValue: Copy + Sized {
    const WIDTH: RiscvBusAccess;

    fn read_from_register<R>(
        interface: &mut RiscvCommunicationInterface,
    ) -> Result<Self, RiscvError>
    where
        R: LargeRegister;

    fn write_to_register<R>(
        interface: &mut RiscvCommunicationInterface,
        value: Self,
    ) -> Result<(), RiscvError>
    where
        R: LargeRegister;
}

impl RiscvValue for u8 {
    const WIDTH: RiscvBusAccess = RiscvBusAccess::A8;

    fn read_from_register<R>(
        interface: &mut RiscvCommunicationInterface,
    ) -> Result<Self, RiscvError>
    where
        R: LargeRegister,
    {
        interface
            .read_dm_register_untyped(R::R0_ADDRESS as u64)
            .map(|v| v as u8)
    }

    fn write_to_register<R>(
        interface: &mut RiscvCommunicationInterface,
        value: Self,
    ) -> Result<(), RiscvError>
    where
        R: LargeRegister,
    {
        interface.write_dm_register_untyped(R::R0_ADDRESS as u64, value as u32)
    }
}

impl RiscvValue for u16 {
    const WIDTH: RiscvBusAccess = RiscvBusAccess::A16;
    fn read_from_register<R>(
        interface: &mut RiscvCommunicationInterface,
    ) -> Result<Self, RiscvError>
    where
        R: LargeRegister,
    {
        interface
            .read_dm_register_untyped(R::R0_ADDRESS as u64)
            .map(|v| v as u16)
    }

<<<<<<< HEAD
    fn write_to_register<R>(
        interface: &mut RiscvCommunicationInterface,
        value: Self,
    ) -> Result<(), RiscvError>
    where
        R: LargeRegister,
    {
        interface.write_dm_register_untyped(R::R0_ADDRESS as u64, value as u32)
    }
}
=======
        if status.cmderr() != 0 {
            let error = AbstractCommandErrorKind::parse(status.cmderr() as u8);

            log::error!(
                "Executing the abstract command for write_32 failed: {:?} ({:x?})",
                error,
                status,
            );

            return Err(DebugProbeError::ArchitectureSpecific(Box::new(
                RiscvError::AbstractCommand(error),
            ))
            .into());
        }
>>>>>>> da8ba532

impl RiscvValue for u32 {
    const WIDTH: RiscvBusAccess = RiscvBusAccess::A32;
    fn read_from_register<R>(
        interface: &mut RiscvCommunicationInterface,
    ) -> Result<Self, RiscvError>
    where
        R: LargeRegister,
    {
        interface.read_dm_register_untyped(R::R0_ADDRESS as u64)
    }

    fn write_to_register<R>(
        interface: &mut RiscvCommunicationInterface,
        value: Self,
    ) -> Result<(), RiscvError>
    where
        R: LargeRegister,
    {
        interface.write_dm_register_untyped(R::R0_ADDRESS as u64, value)
    }
}

impl RiscvValue for u64 {
    const WIDTH: RiscvBusAccess = RiscvBusAccess::A64;

    fn read_from_register<R>(
        interface: &mut RiscvCommunicationInterface,
    ) -> Result<Self, RiscvError>
    where
        R: LargeRegister,
    {
        // R0 has to be read last, side effects are triggerd by reads from
        // this register.
        let upper_bits = interface.read_dm_register_untyped(R::R1_ADDRESS as u64)?;
        let lower_bits = interface.read_dm_register_untyped(R::R0_ADDRESS as u64)?;

        Ok((upper_bits as u64) << 32 | lower_bits as u64)
    }

    fn write_to_register<R>(
        interface: &mut RiscvCommunicationInterface,
        value: Self,
    ) -> Result<(), RiscvError>
    where
        R: LargeRegister,
    {
        let upper_bits = (value >> 32) as u32;
        let lower_bits = (value & 0xffff_ffff) as u32;

        // R0 has to be written last, side effects are triggerd by writes from
        // this register.

        interface.write_dm_register_untyped(R::R1_ADDRESS as u64, upper_bits)?;
        interface.write_dm_register_untyped(R::R0_ADDRESS as u64, lower_bits)
    }
}

impl RiscvValue for u128 {
    const WIDTH: RiscvBusAccess = RiscvBusAccess::A128;

    fn read_from_register<R>(
        interface: &mut RiscvCommunicationInterface,
    ) -> Result<Self, RiscvError>
    where
        R: LargeRegister,
    {
        // R0 has to be read last, side effects are triggerd by reads from
        // this register.
        let bits_3 = interface.read_dm_register_untyped(R::R3_ADDRESS as u64)?;
        let bits_2 = interface.read_dm_register_untyped(R::R2_ADDRESS as u64)?;
        let bits_1 = interface.read_dm_register_untyped(R::R1_ADDRESS as u64)?;
        let bits_0 = interface.read_dm_register_untyped(R::R0_ADDRESS as u64)?;

        Ok((bits_3 as u128) << 96
            | (bits_2 as u128) << 64
            | (bits_1 as u128) << 32
            | bits_0 as u128)
    }

    fn write_to_register<R>(
        interface: &mut RiscvCommunicationInterface,
        value: Self,
    ) -> Result<(), RiscvError>
    where
        R: LargeRegister,
    {
        let bits_3 = (value >> 96) as u32;
        let bits_2 = (value >> 64) as u32;
        let bits_1 = (value >> 32) as u32;
        let bits_0 = (value & 0xffff_ffff) as u32;

        // R0 has to be written last, side effects are triggerd by writes from
        // this register.

        interface.write_dm_register_untyped(R::R3_ADDRESS as u64, bits_3)?;
        interface.write_dm_register_untyped(R::R2_ADDRESS as u64, bits_2)?;
        interface.write_dm_register_untyped(R::R1_ADDRESS as u64, bits_1)?;
        interface.write_dm_register_untyped(R::R0_ADDRESS as u64, bits_0)
    }
}

impl<'a> AsRef<dyn DebugProbe + 'a> for RiscvCommunicationInterface {
    fn as_ref(&self) -> &(dyn DebugProbe + 'a) {
        self.dtm.as_ref()
    }
}

impl<'a> AsMut<dyn DebugProbe + 'a> for RiscvCommunicationInterface {
    fn as_mut(&mut self) -> &mut (dyn DebugProbe + 'a) {
        self.dtm.as_mut()
    }
}

impl MemoryInterface for RiscvCommunicationInterface {
    fn read_word_32(&mut self, address: u32) -> Result<u32, crate::Error> {
        self.read_word(address)
    }

    fn read_word_8(&mut self, address: u32) -> Result<u8, crate::Error> {
        log::debug!("read_word_8 from {:#08x}", address);
        self.read_word(address)
    }

    fn read_32(&mut self, address: u32, data: &mut [u32]) -> Result<(), crate::Error> {
        log::debug!("read_32 from {:#08x}", address);
        self.read_multiple(address, data)
    }

    /// Read 8-bit values from target memory.
    fn read_8(&mut self, address: u32, data: &mut [u8]) -> Result<(), crate::Error> {
        log::debug!("read_8 from {:#08x}", address);

        self.read_multiple(address, data)
    }

    fn write_word_32(&mut self, address: u32, data: u32) -> Result<(), crate::Error> {
        self.write_word(address, data)
    }

    fn write_word_8(&mut self, address: u32, data: u8) -> Result<(), crate::Error> {
        self.write_word(address, data)
    }

    fn write_32(&mut self, address: u32, data: &[u32]) -> Result<(), crate::Error> {
        log::debug!("write_32 to {:#08x}", address);

        self.write_multiple(address, data)
    }

    fn write_8(&mut self, address: u32, data: &[u8]) -> Result<(), crate::Error> {
        log::debug!("write_8 to {:#08x}", address);

        self.write_multiple(address, data)
    }

    fn flush(&mut self) -> Result<(), crate::Error> {
        Ok(())
    }
}

/// Access width for bus access.
/// This is used both for system bus access (`sbcs` register),
/// as well for abstract commands.
#[derive(Copy, Clone, PartialEq, PartialOrd, Hash, Eq, Debug)]
pub enum RiscvBusAccess {
    A8 = 0,
    A16 = 1,
    A32 = 2,
    A64 = 3,
    A128 = 4,
}

impl RiscvBusAccess {
    /// Width of an access in bytes
    const fn byte_width(&self) -> usize {
        match self {
            RiscvBusAccess::A8 => 1,
            RiscvBusAccess::A16 => 2,
            RiscvBusAccess::A32 => 4,
            RiscvBusAccess::A64 => 8,
            RiscvBusAccess::A128 => 16,
        }
    }
}

impl From<RiscvBusAccess> for u8 {
    fn from(value: RiscvBusAccess) -> Self {
        value as u8
    }
}

/// Different methods of memory access,
/// which can be supported by a debug module.
///
/// The `AbstractCommand` method for memory access is not implemented.
#[derive(Debug, Copy, Clone)]
#[allow(dead_code)]
enum MemoryAccessMethod {
    /// Memory access using the program buffer is supported
    ProgramBuffer,
    /// Memory access using an abstract command is supported
    AbstractCommand,
    /// Memory access using system bus access supported
    SystemBus,
}

bitfield! {
    /// Abstract command register, located at address 0x17
    /// This is not for all commands, only for the ones
    /// from the debug spec.
    pub struct AccessRegisterCommand(u32);
    impl Debug;
    pub _, set_cmd_type: 31, 24;
    pub u8, from into RiscvBusAccess, _, set_aarsize: 22, 20;
    pub _, set_aarpostincrement: 19;
    pub _, set_postexec: 18;
    pub _, set_transfer: 17;
    pub _, set_write: 16;
    pub _, set_regno: 15, 0;
}

impl DebugRegister for AccessRegisterCommand {
    const ADDRESS: u8 = 0x17;
    const NAME: &'static str = "command";
}

impl From<AccessRegisterCommand> for u32 {
    fn from(register: AccessRegisterCommand) -> Self {
        register.0
    }
}

impl From<u32> for AccessRegisterCommand {
    fn from(value: u32) -> Self {
        Self(value)
    }
}

pub(super) trait DebugRegister: Into<u32> + From<u32> + std::fmt::Debug {
    const ADDRESS: u8;
    const NAME: &'static str;
}

bitfield! {
    #[derive(Copy, Clone)]
    pub struct Sbcs(u32);
    impl Debug;

    sbversion, _: 31, 29;
    sbbusyerror, set_sbbusyerror: 22;
    sbbusy, _: 21;
    sbreadonaddr, set_sbreadonaddr: 20;
    sbaccess, set_sbaccess: 19, 17;
    sbautoincrement, set_sbautoincrement: 16;
    sbreadondata, set_sbreadondata: 15;
    sberror, set_sberror: 14, 12;
    sbasize, _: 11, 5;
    sbaccess128, _: 4;
    sbaccess64, _: 3;
    sbaccess32, _: 2;
    sbaccess16, _: 1;
    sbaccess8, _: 0;
}

impl DebugRegister for Sbcs {
    const ADDRESS: u8 = 0x38;
    const NAME: &'static str = "sbcs";
}

impl From<Sbcs> for u32 {
    fn from(register: Sbcs) -> Self {
        register.0
    }
}

bitfield! {
    #[derive(Copy, Clone, PartialEq)]
    pub struct Abstractauto(u32);
    impl Debug;

    autoexecprogbuf, set_autoexecprogbuf: 31, 16;
    autoexecdata, set_autoexecdata: 11, 0;
}

impl DebugRegister for Abstractauto {
    const ADDRESS: u8 = 0x18;
    const NAME: &'static str = "abstractauto";
}

impl From<Abstractauto> for u32 {
    fn from(register: Abstractauto) -> Self {
        register.0
    }
}

impl From<u32> for Abstractauto {
    fn from(value: u32) -> Self {
        Self(value)
    }
}

impl From<u32> for Sbcs {
    fn from(value: u32) -> Self {
        Self(value)
    }
}

bitfield! {
    /// Abstract command register, located at address 0x17
    /// This is not for all commands, only for the ones
    /// from the debug spec.
    pub struct AccessMemoryCommand(u32);
    impl Debug;
    _, set_cmd_type: 31, 24;
    pub _, set_aamvirtual: 23;
    pub _, set_aamsize: 22,20;
    pub _, set_aampostincrement: 19;
    pub _, set_write: 16;
    pub _, set_target_specific: 15, 14;
}

impl DebugRegister for AccessMemoryCommand {
    const ADDRESS: u8 = 0x17;
    const NAME: &'static str = "command";
}

impl From<AccessMemoryCommand> for u32 {
    fn from(register: AccessMemoryCommand) -> Self {
        let mut reg = register;
        reg.set_cmd_type(2);
        reg.0
    }
}

impl From<u32> for AccessMemoryCommand {
    fn from(value: u32) -> Self {
        Self(value)
    }
}

data_register! { Sbaddress0, 0x39, "sbaddress0" }
data_register! { Sbaddress1, 0x3a, "sbaddress1" }
data_register! { Sbaddress2, 0x3b, "sbaddress2" }
data_register! { Sbaddress3, 0x37, "sbaddress3" }

data_register! { Sbdata0, 0x3c, "sbdata0" }
data_register! { Sbdata1, 0x3d, "sbdata1" }
data_register! { Sbdata2, 0x3e, "sbdata2" }
<<<<<<< HEAD
data_register! { Sbdata3, 0x3f, "sbdata3" }
=======
data_register! { Sbdata3, 0x3f, "sbdata3" }

data_register! { Confstrptr0, 0x19, "confstrptr0" }
data_register! { Confstrptr1, 0x1a, "confstrptr1" }
data_register! { Confstrptr2, 0x1b, "confstrptr2" }
data_register! { Confstrptr3, 0x1c, "confstrptr3" }

/// Possible return values in the op field of
/// the dmi register.
#[derive(Debug)]
pub(crate) enum DmiOperationStatus {
    Ok = 0,
    Reserved = 1,
    OperationFailed = 2,
    RequestInProgress = 3,
}

impl DmiOperationStatus {
    fn parse(value: u8) -> Option<Self> {
        use DmiOperationStatus::*;

        let status = match value {
            0 => Ok,
            1 => Reserved,
            2 => OperationFailed,
            3 => RequestInProgress,
            _ => return None,
        };

        Some(status)
    }
}

#[derive(Copy, Clone, Debug)]
enum DmiOperation {
    NoOp = 0,
    Read = 1,
    Write = 2,
    _Reserved = 3,
}
>>>>>>> da8ba532
<|MERGE_RESOLUTION|>--- conflicted
+++ resolved
@@ -33,15 +33,10 @@
     AbstractCommand(AbstractCommandErrorKind),
     #[error("The core did not acknowledge a request for reset, resume or halt")]
     RequestNotAcknowledged,
-<<<<<<< HEAD
-    #[error("The version '{0}' of the debug module is currently not supported.")]
-    UnsupportedDebugModuleVersion(u8),
     #[error("The version '{0}' of the debug transport module (DTM) is currently not supported.")]
     UnsupportedDebugTransportModuleVersion(u8),
-=======
     #[error("The version '{0:?}' of the debug module is currently not supported.")]
     UnsupportedDebugModuleVersion(DebugModuleVersion),
->>>>>>> da8ba532
     #[error("Program buffer register '{0}' is currently not supported.")]
     UnsupportedProgramBufferRegister(usize),
     #[error("Program buffer is too small for supplied program.")]
@@ -142,15 +137,9 @@
 
 #[derive(Debug)]
 pub struct RiscvCommunicationInterfaceState {
-<<<<<<< HEAD
-=======
-    /// Number of address bits
-    abits: u32,
-
     /// Debug specification version
     debug_version: DebugModuleVersion,
 
->>>>>>> da8ba532
     /// Size of the program buffer, in 32-bit words
     progbuf_size: u8,
 
@@ -168,7 +157,7 @@
 
     supports_autoexec: bool,
 
-<<<<<<< HEAD
+    /// Pointer to the configuration string
     confstrptr: Option<u128>,
 
     /// Width of the hartsel register
@@ -179,11 +168,6 @@
 
     memory_access_info: HashMap<RiscvBusAccess, MemoryAccessMethod>,
 
-=======
-    /// Pointer to the configuration string
-    confstrptr: Option<u128>,
-
->>>>>>> da8ba532
     /// describes, if the given register can be read / written with an
     /// abstract command
     abstract_cmd_register_info: HashMap<CoreRegisterAddress, CoreRegisterAbstractCmdSupport>,
@@ -213,7 +197,6 @@
 
             confstrptr: None,
 
-<<<<<<< HEAD
             // Assume maximum value, will be determined exactly alter.
             hartsellen: 20,
 
@@ -222,8 +205,6 @@
 
             memory_access_info: HashMap::new(),
 
-=======
->>>>>>> da8ba532
             abstract_cmd_register_info: HashMap::new(),
         }
     }
@@ -255,15 +236,18 @@
 impl<'probe> RiscvCommunicationInterface {
     pub fn new(probe: Box<dyn JTAGAccess>) -> Result<Self, (Box<dyn JTAGAccess>, DebugProbeError)> {
         let state = RiscvCommunicationInterfaceState::new();
-        let dtm = Dtm::new(probe).map_err(|e| match e {
-            RiscvError::DebugProbe(err) => err,
-            other_error => DebugProbeError::ArchitectureSpecific(Box::new(other_error)),
+        let dtm = Dtm::new(probe).map_err(|(probe, e)| match e {
+            RiscvError::DebugProbe(err) => (probe, err),
+            other_error => (
+                probe,
+                DebugProbeError::ArchitectureSpecific(Box::new(other_error)),
+            ),
         })?;
 
         let mut s = Self { dtm, state };
 
         if let Err(err) = s.enter_debug_mode() {
-            return Err((s.probe, DebugProbeError::from(anyhow!(err))));
+            return Err((s.dtm.probe, DebugProbeError::from(anyhow!(err))));
         }
 
         Ok(s)
@@ -401,53 +385,8 @@
         self.state.supports_autoexec = abstractauto_readback == abstractauto;
         log::debug!("Support for autoexec: {}", self.state.supports_autoexec);
 
-<<<<<<< HEAD
         // determine support system bus access
         let sbcs = self.read_dm_register::<Sbcs>()?;
-=======
-        Ok(())
-    }
-
-    fn dmi_reset(&mut self) -> Result<(), RiscvError> {
-        let mut dtmcs = Dtmcs(0);
-
-        dtmcs.set_dmireset(true);
-
-        let Dtmcs(reg_value) = dtmcs;
-
-        let bytes = reg_value.to_le_bytes();
-
-        self.probe
-            .write_register(DTMCS_ADDRESS, &bytes, DTMCS_WIDTH)?;
-
-        Ok(())
-    }
-
-    /// Read the JTAG IDCODE.
-    pub fn read_idcode(&mut self) -> Result<u32, DebugProbeError> {
-        let value = self.probe.read_register(0x1, 32)?;
-
-        Ok(u32::from_le_bytes((&value[..]).try_into().unwrap()))
-    }
-
-    /// Perform an access to the dmi register of the JTAG Transport module.
-    ///
-    /// Every access both writes and reads from the register, which means a value is always
-    /// returned. The `op` is checked for errors, and if it is not equal to zero, an error is returned.
-    fn dmi_register_access(
-        &mut self,
-        address: u64,
-        value: u32,
-        op: DmiOperation,
-    ) -> Result<u32, RiscvError> {
-        let register_value: u128 = ((address as u128) << DMI_ADDRESS_BIT_OFFSET)
-            | ((value as u128) << DMI_VALUE_BIT_OFFSET)
-            | op as u128;
-
-        let bytes = register_value.to_le_bytes();
-
-        let bit_size = self.state.abits + DMI_ADDRESS_BIT_OFFSET;
->>>>>>> da8ba532
 
         // Only version 1 is supported, this means that
         // the system bus access conforms to the debug
@@ -1272,9 +1211,8 @@
         Ok(())
     }
 
-<<<<<<< HEAD
     pub fn close(self) -> Probe {
-        self.dtm.close()
+        Probe::from_attached_probe(self.dtm.probe.into_probe())
     }
 }
 pub(crate) trait LargeRegister {
@@ -1283,10 +1221,6 @@
     const R2_ADDRESS: u8;
     const R3_ADDRESS: u8;
 }
-=======
-    fn write_32(&mut self, address: u32, data: &[u32]) -> Result<(), crate::Error> {
-        log::debug!("write_32 to {:#08x}, {} words", address, data.len());
->>>>>>> da8ba532
 
 struct Sbdata {}
 
@@ -1384,7 +1318,6 @@
             .map(|v| v as u16)
     }
 
-<<<<<<< HEAD
     fn write_to_register<R>(
         interface: &mut RiscvCommunicationInterface,
         value: Self,
@@ -1395,22 +1328,6 @@
         interface.write_dm_register_untyped(R::R0_ADDRESS as u64, value as u32)
     }
 }
-=======
-        if status.cmderr() != 0 {
-            let error = AbstractCommandErrorKind::parse(status.cmderr() as u8);
-
-            log::error!(
-                "Executing the abstract command for write_32 failed: {:?} ({:x?})",
-                error,
-                status,
-            );
-
-            return Err(DebugProbeError::ArchitectureSpecific(Box::new(
-                RiscvError::AbstractCommand(error),
-            ))
-            .into());
-        }
->>>>>>> da8ba532
 
 impl RiscvValue for u32 {
     const WIDTH: RiscvBusAccess = RiscvBusAccess::A32;
@@ -1760,47 +1677,9 @@
 data_register! { Sbdata0, 0x3c, "sbdata0" }
 data_register! { Sbdata1, 0x3d, "sbdata1" }
 data_register! { Sbdata2, 0x3e, "sbdata2" }
-<<<<<<< HEAD
-data_register! { Sbdata3, 0x3f, "sbdata3" }
-=======
 data_register! { Sbdata3, 0x3f, "sbdata3" }
 
 data_register! { Confstrptr0, 0x19, "confstrptr0" }
 data_register! { Confstrptr1, 0x1a, "confstrptr1" }
 data_register! { Confstrptr2, 0x1b, "confstrptr2" }
-data_register! { Confstrptr3, 0x1c, "confstrptr3" }
-
-/// Possible return values in the op field of
-/// the dmi register.
-#[derive(Debug)]
-pub(crate) enum DmiOperationStatus {
-    Ok = 0,
-    Reserved = 1,
-    OperationFailed = 2,
-    RequestInProgress = 3,
-}
-
-impl DmiOperationStatus {
-    fn parse(value: u8) -> Option<Self> {
-        use DmiOperationStatus::*;
-
-        let status = match value {
-            0 => Ok,
-            1 => Reserved,
-            2 => OperationFailed,
-            3 => RequestInProgress,
-            _ => return None,
-        };
-
-        Some(status)
-    }
-}
-
-#[derive(Copy, Clone, Debug)]
-enum DmiOperation {
-    NoOp = 0,
-    Read = 1,
-    Write = 2,
-    _Reserved = 3,
-}
->>>>>>> da8ba532
+data_register! { Confstrptr3, 0x1c, "confstrptr3" }